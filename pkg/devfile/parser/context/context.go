--- conflicted
+++ resolved
@@ -94,26 +94,6 @@
 	if err != nil {
 		return err
 	}
-<<<<<<< HEAD
-	if !strings.HasSuffix(d.url, ".yaml") {
-		u.Path = path.Join(u.Path, "devfile.yaml")
-		if _, err = util.DownloadFileInMemory(u.String()); err != nil {
-			u.Path = path.Join(path.Dir(u.Path), ".devfile.yaml")
-			if _, err = util.DownloadFileInMemory(u.String()); err != nil {
-				return fmt.Errorf("the provided url is not a valid yaml filepath, and devfile.yaml or .devfile.yaml not found in the provided path : %s", d.url)
-			}
-		}
-		d.url = u.String()
-	}
-=======
-	if d.uriMap == nil {
-		d.uriMap = make(map[string]bool)
-	}
-	if d.uriMap[d.url] {
-		return fmt.Errorf("URI %v is recursively referenced", d.url)
-	}
-	d.uriMap[d.url] = true
->>>>>>> 85a331e0
 	// Read and save devfile content
 	if err := d.SetDevfileContent(); err != nil {
 		return err
