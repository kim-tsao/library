--- conflicted
+++ resolved
@@ -5,12 +5,7 @@
 	"strings"
 	"testing"
 
-<<<<<<< HEAD
-	"github.com/devfile/api/pkg/apis/workspaces/v1alpha1"
-=======
 	v1 "github.com/devfile/api/pkg/apis/workspaces/v1alpha2"
-	"github.com/devfile/parser/pkg/devfile/parser/data/common"
->>>>>>> 6ecdde02
 )
 
 func TestValidateComponents(t *testing.T) {
@@ -18,7 +13,7 @@
 	t.Run("No components present", func(t *testing.T) {
 
 		// Empty components
-		components := []v1alpha1.Component{}
+		components := []v1.Component{}
 
 		got := validateComponents(components)
 		want := &NoComponentsError{}
@@ -30,10 +25,10 @@
 
 	t.Run("Container type of component present", func(t *testing.T) {
 
-		components := []v1alpha1.Component{
+		components := []v1.Component{
 			{
-				Container: &v1alpha1.ContainerComponent{
-					Container: v1alpha1.Container{
+				Container: &v1.ContainerComponent{
+					Container: v1.Container{
 						Name: "container",
 					},
 				},
@@ -49,18 +44,18 @@
 
 	t.Run("Duplicate volume components present", func(t *testing.T) {
 
-		components := []v1alpha1.Component{
+		components := []v1.Component{
 			{
-				Volume: &v1alpha1.VolumeComponent{
-					Volume: v1alpha1.Volume{
+				Volume: &v1.VolumeComponent{
+					Volume: v1.Volume{
 						Name: "myvol",
 						Size: "1Gi",
 					},
 				},
 			},
 			{
-				Volume: &v1alpha1.VolumeComponent{
-					Volume: v1alpha1.Volume{
+				Volume: &v1.VolumeComponent{
+					Volume: v1.Volume{
 						Name: "myvol",
 						Size: "1Gi",
 					},
@@ -78,20 +73,20 @@
 
 	t.Run("Valid container and volume component", func(t *testing.T) {
 
-		components := []v1alpha1.Component{
+		components := []v1.Component{
 			{
-				Volume: &v1alpha1.VolumeComponent{
-					Volume: v1alpha1.Volume{
+				Volume: &v1.VolumeComponent{
+					Volume: v1.Volume{
 						Name: "myvol",
 						Size: "1Gi",
 					},
 				},
 			},
 			{
-				Container: &v1alpha1.ContainerComponent{
-					Container: v1alpha1.Container{
+				Container: &v1.ContainerComponent{
+					Container: v1.Container{
 						Name: "container",
-						VolumeMounts: []v1alpha1.VolumeMount{
+						VolumeMounts: []v1.VolumeMount{
 							{
 								Name: "myvol",
 								Path: "/some/path/",
@@ -101,10 +96,10 @@
 				},
 			},
 			{
-				Container: &v1alpha1.ContainerComponent{
-					Container: v1alpha1.Container{
+				Container: &v1.ContainerComponent{
+					Container: v1.Container{
 						Name: "container2",
-						VolumeMounts: []v1alpha1.VolumeMount{
+						VolumeMounts: []v1.VolumeMount{
 							{
 								Name: "myvol",
 							},
@@ -123,20 +118,20 @@
 
 	t.Run("Invalid volume component size", func(t *testing.T) {
 
-		components := []v1alpha1.Component{
+		components := []v1.Component{
 			{
-				Volume: &v1alpha1.VolumeComponent{
-					Volume: v1alpha1.Volume{
+				Volume: &v1.VolumeComponent{
+					Volume: v1.Volume{
 						Name: "myvol",
 						Size: "randomgarbage",
 					},
 				},
 			},
 			{
-				Container: &v1alpha1.ContainerComponent{
-					Container: v1alpha1.Container{
+				Container: &v1.ContainerComponent{
+					Container: v1.Container{
 						Name: "container",
-						VolumeMounts: []v1alpha1.VolumeMount{
+						VolumeMounts: []v1.VolumeMount{
 							{
 								Name: "myvol",
 								Path: "/some/path/",
@@ -157,20 +152,20 @@
 
 	t.Run("Invalid volume mount", func(t *testing.T) {
 
-		components := []v1alpha1.Component{
+		components := []v1.Component{
 			{
-				Volume: &v1alpha1.VolumeComponent{
-					Volume: v1alpha1.Volume{
+				Volume: &v1.VolumeComponent{
+					Volume: v1.Volume{
 						Name: "myvol",
 						Size: "2Gi",
 					},
 				},
 			},
 			{
-				Container: &v1alpha1.ContainerComponent{
-					Container: v1alpha1.Container{
+				Container: &v1.ContainerComponent{
+					Container: v1.Container{
 						Name: "container",
-						VolumeMounts: []v1alpha1.VolumeMount{
+						VolumeMounts: []v1.VolumeMount{
 							{
 								Name: "myinvalidvol",
 							},
